<<<<<<< HEAD
import { BSON_MAJOR_VERSION } from './constants';
=======
import { BSONError } from './error';
>>>>>>> 5b837a9e
import type { EJSONOptions } from './extended_json';
import type { Timestamp } from './timestamp';

interface LongWASMHelpers {
  /** Gets the high bits of the last operation performed */
  get_high(this: void): number;
  div_u(
    this: void,
    lowBits: number,
    highBits: number,
    lowBitsDivisor: number,
    highBitsDivisor: number
  ): number;
  div_s(
    this: void,
    lowBits: number,
    highBits: number,
    lowBitsDivisor: number,
    highBitsDivisor: number
  ): number;
  rem_u(
    this: void,
    lowBits: number,
    highBits: number,
    lowBitsDivisor: number,
    highBitsDivisor: number
  ): number;
  rem_s(
    this: void,
    lowBits: number,
    highBits: number,
    lowBitsDivisor: number,
    highBitsDivisor: number
  ): number;
  mul(
    this: void,
    lowBits: number,
    highBits: number,
    lowBitsMultiplier: number,
    highBitsMultiplier: number
  ): number;
}

/**
 * wasm optimizations, to do native i64 multiplication and divide
 */
let wasm: LongWASMHelpers | undefined = undefined;

/* We do not want to have to include DOM types just for this check */
// eslint-disable-next-line @typescript-eslint/no-explicit-any
declare const WebAssembly: any;

try {
  wasm = new WebAssembly.Instance(
    new WebAssembly.Module(
      // prettier-ignore
      new Uint8Array([0, 97, 115, 109, 1, 0, 0, 0, 1, 13, 2, 96, 0, 1, 127, 96, 4, 127, 127, 127, 127, 1, 127, 3, 7, 6, 0, 1, 1, 1, 1, 1, 6, 6, 1, 127, 1, 65, 0, 11, 7, 50, 6, 3, 109, 117, 108, 0, 1, 5, 100, 105, 118, 95, 115, 0, 2, 5, 100, 105, 118, 95, 117, 0, 3, 5, 114, 101, 109, 95, 115, 0, 4, 5, 114, 101, 109, 95, 117, 0, 5, 8, 103, 101, 116, 95, 104, 105, 103, 104, 0, 0, 10, 191, 1, 6, 4, 0, 35, 0, 11, 36, 1, 1, 126, 32, 0, 173, 32, 1, 173, 66, 32, 134, 132, 32, 2, 173, 32, 3, 173, 66, 32, 134, 132, 126, 34, 4, 66, 32, 135, 167, 36, 0, 32, 4, 167, 11, 36, 1, 1, 126, 32, 0, 173, 32, 1, 173, 66, 32, 134, 132, 32, 2, 173, 32, 3, 173, 66, 32, 134, 132, 127, 34, 4, 66, 32, 135, 167, 36, 0, 32, 4, 167, 11, 36, 1, 1, 126, 32, 0, 173, 32, 1, 173, 66, 32, 134, 132, 32, 2, 173, 32, 3, 173, 66, 32, 134, 132, 128, 34, 4, 66, 32, 135, 167, 36, 0, 32, 4, 167, 11, 36, 1, 1, 126, 32, 0, 173, 32, 1, 173, 66, 32, 134, 132, 32, 2, 173, 32, 3, 173, 66, 32, 134, 132, 129, 34, 4, 66, 32, 135, 167, 36, 0, 32, 4, 167, 11, 36, 1, 1, 126, 32, 0, 173, 32, 1, 173, 66, 32, 134, 132, 32, 2, 173, 32, 3, 173, 66, 32, 134, 132, 130, 34, 4, 66, 32, 135, 167, 36, 0, 32, 4, 167, 11])
    ),
    {}
  ).exports as unknown as LongWASMHelpers;
} catch {
  // no wasm support
}

const TWO_PWR_16_DBL = 1 << 16;
const TWO_PWR_24_DBL = 1 << 24;
const TWO_PWR_32_DBL = TWO_PWR_16_DBL * TWO_PWR_16_DBL;
const TWO_PWR_64_DBL = TWO_PWR_32_DBL * TWO_PWR_32_DBL;
const TWO_PWR_63_DBL = TWO_PWR_64_DBL / 2;

/** A cache of the Long representations of small integer values. */
const INT_CACHE: { [key: number]: Long } = {};

/** A cache of the Long representations of small unsigned integer values. */
const UINT_CACHE: { [key: number]: Long } = {};

/** @public */
export interface LongExtended {
  $numberLong: string;
}

/**
 * A class representing a 64-bit integer
 * @public
 * @category BSONType
 * @remarks
 * The internal representation of a long is the two given signed, 32-bit values.
 * We use 32-bit pieces because these are the size of integers on which
 * Javascript performs bit-operations.  For operations like addition and
 * multiplication, we split each number into 16 bit pieces, which can easily be
 * multiplied within Javascript's floating-point representation without overflow
 * or change in sign.
 * In the algorithms below, we frequently reduce the negative case to the
 * positive case by negating the input(s) and then post-processing the result.
 * Note that we must ALWAYS check specially whether those values are MIN_VALUE
 * (-2^63) because -MIN_VALUE == MIN_VALUE (since 2^63 cannot be represented as
 * a positive number, it overflows back into a negative).  Not handling this
 * case would often result in infinite recursion.
 * Common constant values ZERO, ONE, NEG_ONE, etc. are found as static properties on this class.
 */
export class Long {
  get _bsontype(): 'Long' {
    return 'Long';
  }
  /** @internal */
  get [Symbol.for('@@mdb.bson.version')](): BSON_MAJOR_VERSION {
    return BSON_MAJOR_VERSION;
  }

  /** An indicator used to reliably determine if an object is a Long or not. */
  get __isLong__(): boolean {
    return true;
  }

  /**
   * The high 32 bits as a signed value.
   */
  high!: number;

  /**
   * The low 32 bits as a signed value.
   */
  low!: number;

  /**
   * Whether unsigned or not.
   */
  unsigned!: boolean;

  /**
   * Constructs a 64 bit two's-complement integer, given its low and high 32 bit values as *signed* integers.
   *  See the from* functions below for more convenient ways of constructing Longs.
   *
   * Acceptable signatures are:
   * - Long(low, high, unsigned?)
   * - Long(bigint, unsigned?)
   * - Long(string, unsigned?)
   *
   * @param low - The low (signed) 32 bits of the long
   * @param high - The high (signed) 32 bits of the long
   * @param unsigned - Whether unsigned or not, defaults to signed
   */
  constructor(low: number | bigint | string = 0, high?: number | boolean, unsigned?: boolean) {
    if (typeof low === 'bigint') {
      Object.assign(this, Long.fromBigInt(low, !!high));
    } else if (typeof low === 'string') {
      Object.assign(this, Long.fromString(low, !!high));
    } else {
      this.low = low | 0;
      this.high = (high as number) | 0;
      this.unsigned = !!unsigned;
    }
  }

  static TWO_PWR_24 = Long.fromInt(TWO_PWR_24_DBL);

  /** Maximum unsigned value. */
  static MAX_UNSIGNED_VALUE = Long.fromBits(0xffffffff | 0, 0xffffffff | 0, true);
  /** Signed zero */
  static ZERO = Long.fromInt(0);
  /** Unsigned zero. */
  static UZERO = Long.fromInt(0, true);
  /** Signed one. */
  static ONE = Long.fromInt(1);
  /** Unsigned one. */
  static UONE = Long.fromInt(1, true);
  /** Signed negative one. */
  static NEG_ONE = Long.fromInt(-1);
  /** Maximum signed value. */
  static MAX_VALUE = Long.fromBits(0xffffffff | 0, 0x7fffffff | 0, false);
  /** Minimum signed value. */
  static MIN_VALUE = Long.fromBits(0, 0x80000000 | 0, false);

  /**
   * Returns a Long representing the 64 bit integer that comes by concatenating the given low and high bits.
   * Each is assumed to use 32 bits.
   * @param lowBits - The low 32 bits
   * @param highBits - The high 32 bits
   * @param unsigned - Whether unsigned or not, defaults to signed
   * @returns The corresponding Long value
   */
  static fromBits(lowBits: number, highBits: number, unsigned?: boolean): Long {
    return new Long(lowBits, highBits, unsigned);
  }

  /**
   * Returns a Long representing the given 32 bit integer value.
   * @param value - The 32 bit integer in question
   * @param unsigned - Whether unsigned or not, defaults to signed
   * @returns The corresponding Long value
   */
  static fromInt(value: number, unsigned?: boolean): Long {
    let obj, cachedObj, cache;
    if (unsigned) {
      value >>>= 0;
      if ((cache = 0 <= value && value < 256)) {
        cachedObj = UINT_CACHE[value];
        if (cachedObj) return cachedObj;
      }
      obj = Long.fromBits(value, (value | 0) < 0 ? -1 : 0, true);
      if (cache) UINT_CACHE[value] = obj;
      return obj;
    } else {
      value |= 0;
      if ((cache = -128 <= value && value < 128)) {
        cachedObj = INT_CACHE[value];
        if (cachedObj) return cachedObj;
      }
      obj = Long.fromBits(value, value < 0 ? -1 : 0, false);
      if (cache) INT_CACHE[value] = obj;
      return obj;
    }
  }

  /**
   * Returns a Long representing the given value, provided that it is a finite number. Otherwise, zero is returned.
   * @param value - The number in question
   * @param unsigned - Whether unsigned or not, defaults to signed
   * @returns The corresponding Long value
   */
  static fromNumber(value: number, unsigned?: boolean): Long {
    if (isNaN(value)) return unsigned ? Long.UZERO : Long.ZERO;
    if (unsigned) {
      if (value < 0) return Long.UZERO;
      if (value >= TWO_PWR_64_DBL) return Long.MAX_UNSIGNED_VALUE;
    } else {
      if (value <= -TWO_PWR_63_DBL) return Long.MIN_VALUE;
      if (value + 1 >= TWO_PWR_63_DBL) return Long.MAX_VALUE;
    }
    if (value < 0) return Long.fromNumber(-value, unsigned).neg();
    return Long.fromBits(value % TWO_PWR_32_DBL | 0, (value / TWO_PWR_32_DBL) | 0, unsigned);
  }

  /**
   * Returns a Long representing the given value, provided that it is a finite number. Otherwise, zero is returned.
   * @param value - The number in question
   * @param unsigned - Whether unsigned or not, defaults to signed
   * @returns The corresponding Long value
   */
  static fromBigInt(value: bigint, unsigned?: boolean): Long {
    return Long.fromString(value.toString(), unsigned);
  }

  /**
   * Returns a Long representation of the given string, written using the specified radix.
   * @param str - The textual representation of the Long
   * @param unsigned - Whether unsigned or not, defaults to signed
   * @param radix - The radix in which the text is written (2-36), defaults to 10
   * @returns The corresponding Long value
   */
  static fromString(str: string, unsigned?: boolean, radix?: number): Long {
    if (str.length === 0) throw new BSONError('empty string');
    if (str === 'NaN' || str === 'Infinity' || str === '+Infinity' || str === '-Infinity')
      return Long.ZERO;
    if (typeof unsigned === 'number') {
      // For goog.math.long compatibility
      (radix = unsigned), (unsigned = false);
    } else {
      unsigned = !!unsigned;
    }
    radix = radix || 10;
    if (radix < 2 || 36 < radix) throw new BSONError('radix');

    let p;
    if ((p = str.indexOf('-')) > 0) throw new BSONError('interior hyphen');
    else if (p === 0) {
      return Long.fromString(str.substring(1), unsigned, radix).neg();
    }

    // Do several (8) digits each time through the loop, so as to
    // minimize the calls to the very expensive emulated div.
    const radixToPower = Long.fromNumber(Math.pow(radix, 8));

    let result = Long.ZERO;
    for (let i = 0; i < str.length; i += 8) {
      const size = Math.min(8, str.length - i),
        value = parseInt(str.substring(i, i + size), radix);
      if (size < 8) {
        const power = Long.fromNumber(Math.pow(radix, size));
        result = result.mul(power).add(Long.fromNumber(value));
      } else {
        result = result.mul(radixToPower);
        result = result.add(Long.fromNumber(value));
      }
    }
    result.unsigned = unsigned;
    return result;
  }

  /**
   * Creates a Long from its byte representation.
   * @param bytes - Byte representation
   * @param unsigned - Whether unsigned or not, defaults to signed
   * @param le - Whether little or big endian, defaults to big endian
   * @returns The corresponding Long value
   */
  static fromBytes(bytes: number[], unsigned?: boolean, le?: boolean): Long {
    return le ? Long.fromBytesLE(bytes, unsigned) : Long.fromBytesBE(bytes, unsigned);
  }

  /**
   * Creates a Long from its little endian byte representation.
   * @param bytes - Little endian byte representation
   * @param unsigned - Whether unsigned or not, defaults to signed
   * @returns The corresponding Long value
   */
  static fromBytesLE(bytes: number[], unsigned?: boolean): Long {
    return new Long(
      bytes[0] | (bytes[1] << 8) | (bytes[2] << 16) | (bytes[3] << 24),
      bytes[4] | (bytes[5] << 8) | (bytes[6] << 16) | (bytes[7] << 24),
      unsigned
    );
  }

  /**
   * Creates a Long from its big endian byte representation.
   * @param bytes - Big endian byte representation
   * @param unsigned - Whether unsigned or not, defaults to signed
   * @returns The corresponding Long value
   */
  static fromBytesBE(bytes: number[], unsigned?: boolean): Long {
    return new Long(
      (bytes[4] << 24) | (bytes[5] << 16) | (bytes[6] << 8) | bytes[7],
      (bytes[0] << 24) | (bytes[1] << 16) | (bytes[2] << 8) | bytes[3],
      unsigned
    );
  }

  /**
   * Tests if the specified object is a Long.
   */
  static isLong(value: unknown): value is Long {
    return (
      value != null &&
      typeof value === 'object' &&
      '__isLong__' in value &&
      value.__isLong__ === true
    );
  }

  /**
   * Converts the specified value to a Long.
   * @param unsigned - Whether unsigned or not, defaults to signed
   */
  static fromValue(
    val: number | string | { low: number; high: number; unsigned?: boolean },
    unsigned?: boolean
  ): Long {
    if (typeof val === 'number') return Long.fromNumber(val, unsigned);
    if (typeof val === 'string') return Long.fromString(val, unsigned);
    // Throws for non-objects, converts non-instanceof Long:
    return Long.fromBits(
      val.low,
      val.high,
      typeof unsigned === 'boolean' ? unsigned : val.unsigned
    );
  }

  /** Returns the sum of this and the specified Long. */
  add(addend: string | number | Long | Timestamp): Long {
    if (!Long.isLong(addend)) addend = Long.fromValue(addend);

    // Divide each number into 4 chunks of 16 bits, and then sum the chunks.

    const a48 = this.high >>> 16;
    const a32 = this.high & 0xffff;
    const a16 = this.low >>> 16;
    const a00 = this.low & 0xffff;

    const b48 = addend.high >>> 16;
    const b32 = addend.high & 0xffff;
    const b16 = addend.low >>> 16;
    const b00 = addend.low & 0xffff;

    let c48 = 0,
      c32 = 0,
      c16 = 0,
      c00 = 0;
    c00 += a00 + b00;
    c16 += c00 >>> 16;
    c00 &= 0xffff;
    c16 += a16 + b16;
    c32 += c16 >>> 16;
    c16 &= 0xffff;
    c32 += a32 + b32;
    c48 += c32 >>> 16;
    c32 &= 0xffff;
    c48 += a48 + b48;
    c48 &= 0xffff;
    return Long.fromBits((c16 << 16) | c00, (c48 << 16) | c32, this.unsigned);
  }

  /**
   * Returns the sum of this and the specified Long.
   * @returns Sum
   */
  and(other: string | number | Long | Timestamp): Long {
    if (!Long.isLong(other)) other = Long.fromValue(other);
    return Long.fromBits(this.low & other.low, this.high & other.high, this.unsigned);
  }

  /**
   * Compares this Long's value with the specified's.
   * @returns 0 if they are the same, 1 if the this is greater and -1 if the given one is greater
   */
  compare(other: string | number | Long | Timestamp): 0 | 1 | -1 {
    if (!Long.isLong(other)) other = Long.fromValue(other);
    if (this.eq(other)) return 0;
    const thisNeg = this.isNegative(),
      otherNeg = other.isNegative();
    if (thisNeg && !otherNeg) return -1;
    if (!thisNeg && otherNeg) return 1;
    // At this point the sign bits are the same
    if (!this.unsigned) return this.sub(other).isNegative() ? -1 : 1;
    // Both are positive if at least one is unsigned
    return other.high >>> 0 > this.high >>> 0 ||
      (other.high === this.high && other.low >>> 0 > this.low >>> 0)
      ? -1
      : 1;
  }

  /** This is an alias of {@link Long.compare} */
  comp(other: string | number | Long | Timestamp): 0 | 1 | -1 {
    return this.compare(other);
  }

  /**
   * Returns this Long divided by the specified. The result is signed if this Long is signed or unsigned if this Long is unsigned.
   * @returns Quotient
   */
  divide(divisor: string | number | Long | Timestamp): Long {
    if (!Long.isLong(divisor)) divisor = Long.fromValue(divisor);
    if (divisor.isZero()) throw new BSONError('division by zero');

    // use wasm support if present
    if (wasm) {
      // guard against signed division overflow: the largest
      // negative number / -1 would be 1 larger than the largest
      // positive number, due to two's complement.
      if (
        !this.unsigned &&
        this.high === -0x80000000 &&
        divisor.low === -1 &&
        divisor.high === -1
      ) {
        // be consistent with non-wasm code path
        return this;
      }
      const low = (this.unsigned ? wasm.div_u : wasm.div_s)(
        this.low,
        this.high,
        divisor.low,
        divisor.high
      );
      return Long.fromBits(low, wasm.get_high(), this.unsigned);
    }

    if (this.isZero()) return this.unsigned ? Long.UZERO : Long.ZERO;
    let approx, rem, res;
    if (!this.unsigned) {
      // This section is only relevant for signed longs and is derived from the
      // closure library as a whole.
      if (this.eq(Long.MIN_VALUE)) {
        if (divisor.eq(Long.ONE) || divisor.eq(Long.NEG_ONE)) return Long.MIN_VALUE;
        // recall that -MIN_VALUE == MIN_VALUE
        else if (divisor.eq(Long.MIN_VALUE)) return Long.ONE;
        else {
          // At this point, we have |other| >= 2, so |this/other| < |MIN_VALUE|.
          const halfThis = this.shr(1);
          approx = halfThis.div(divisor).shl(1);
          if (approx.eq(Long.ZERO)) {
            return divisor.isNegative() ? Long.ONE : Long.NEG_ONE;
          } else {
            rem = this.sub(divisor.mul(approx));
            res = approx.add(rem.div(divisor));
            return res;
          }
        }
      } else if (divisor.eq(Long.MIN_VALUE)) return this.unsigned ? Long.UZERO : Long.ZERO;
      if (this.isNegative()) {
        if (divisor.isNegative()) return this.neg().div(divisor.neg());
        return this.neg().div(divisor).neg();
      } else if (divisor.isNegative()) return this.div(divisor.neg()).neg();
      res = Long.ZERO;
    } else {
      // The algorithm below has not been made for unsigned longs. It's therefore
      // required to take special care of the MSB prior to running it.
      if (!divisor.unsigned) divisor = divisor.toUnsigned();
      if (divisor.gt(this)) return Long.UZERO;
      if (divisor.gt(this.shru(1)))
        // 15 >>> 1 = 7 ; with divisor = 8 ; true
        return Long.UONE;
      res = Long.UZERO;
    }

    // Repeat the following until the remainder is less than other:  find a
    // floating-point that approximates remainder / other *from below*, add this
    // into the result, and subtract it from the remainder.  It is critical that
    // the approximate value is less than or equal to the real value so that the
    // remainder never becomes negative.
    // eslint-disable-next-line @typescript-eslint/no-this-alias
    rem = this;
    while (rem.gte(divisor)) {
      // Approximate the result of division. This may be a little greater or
      // smaller than the actual value.
      approx = Math.max(1, Math.floor(rem.toNumber() / divisor.toNumber()));

      // We will tweak the approximate result by changing it in the 48-th digit or
      // the smallest non-fractional digit, whichever is larger.
      const log2 = Math.ceil(Math.log(approx) / Math.LN2);
      const delta = log2 <= 48 ? 1 : Math.pow(2, log2 - 48);
      // Decrease the approximation until it is smaller than the remainder.  Note
      // that if it is too large, the product overflows and is negative.
      let approxRes = Long.fromNumber(approx);
      let approxRem = approxRes.mul(divisor);
      while (approxRem.isNegative() || approxRem.gt(rem)) {
        approx -= delta;
        approxRes = Long.fromNumber(approx, this.unsigned);
        approxRem = approxRes.mul(divisor);
      }

      // We know the answer can't be zero... and actually, zero would cause
      // infinite recursion since we would make no progress.
      if (approxRes.isZero()) approxRes = Long.ONE;

      res = res.add(approxRes);
      rem = rem.sub(approxRem);
    }
    return res;
  }

  /**This is an alias of {@link Long.divide} */
  div(divisor: string | number | Long | Timestamp): Long {
    return this.divide(divisor);
  }

  /**
   * Tests if this Long's value equals the specified's.
   * @param other - Other value
   */
  equals(other: string | number | Long | Timestamp): boolean {
    if (!Long.isLong(other)) other = Long.fromValue(other);
    if (this.unsigned !== other.unsigned && this.high >>> 31 === 1 && other.high >>> 31 === 1)
      return false;
    return this.high === other.high && this.low === other.low;
  }

  /** This is an alias of {@link Long.equals} */
  eq(other: string | number | Long | Timestamp): boolean {
    return this.equals(other);
  }

  /** Gets the high 32 bits as a signed integer. */
  getHighBits(): number {
    return this.high;
  }

  /** Gets the high 32 bits as an unsigned integer. */
  getHighBitsUnsigned(): number {
    return this.high >>> 0;
  }

  /** Gets the low 32 bits as a signed integer. */
  getLowBits(): number {
    return this.low;
  }

  /** Gets the low 32 bits as an unsigned integer. */
  getLowBitsUnsigned(): number {
    return this.low >>> 0;
  }

  /** Gets the number of bits needed to represent the absolute value of this Long. */
  getNumBitsAbs(): number {
    if (this.isNegative()) {
      // Unsigned Longs are never negative
      return this.eq(Long.MIN_VALUE) ? 64 : this.neg().getNumBitsAbs();
    }
    const val = this.high !== 0 ? this.high : this.low;
    let bit: number;
    for (bit = 31; bit > 0; bit--) if ((val & (1 << bit)) !== 0) break;
    return this.high !== 0 ? bit + 33 : bit + 1;
  }

  /** Tests if this Long's value is greater than the specified's. */
  greaterThan(other: string | number | Long | Timestamp): boolean {
    return this.comp(other) > 0;
  }

  /** This is an alias of {@link Long.greaterThan} */
  gt(other: string | number | Long | Timestamp): boolean {
    return this.greaterThan(other);
  }

  /** Tests if this Long's value is greater than or equal the specified's. */
  greaterThanOrEqual(other: string | number | Long | Timestamp): boolean {
    return this.comp(other) >= 0;
  }

  /** This is an alias of {@link Long.greaterThanOrEqual} */
  gte(other: string | number | Long | Timestamp): boolean {
    return this.greaterThanOrEqual(other);
  }
  /** This is an alias of {@link Long.greaterThanOrEqual} */
  ge(other: string | number | Long | Timestamp): boolean {
    return this.greaterThanOrEqual(other);
  }

  /** Tests if this Long's value is even. */
  isEven(): boolean {
    return (this.low & 1) === 0;
  }

  /** Tests if this Long's value is negative. */
  isNegative(): boolean {
    return !this.unsigned && this.high < 0;
  }

  /** Tests if this Long's value is odd. */
  isOdd(): boolean {
    return (this.low & 1) === 1;
  }

  /** Tests if this Long's value is positive. */
  isPositive(): boolean {
    return this.unsigned || this.high >= 0;
  }

  /** Tests if this Long's value equals zero. */
  isZero(): boolean {
    return this.high === 0 && this.low === 0;
  }

  /** Tests if this Long's value is less than the specified's. */
  lessThan(other: string | number | Long | Timestamp): boolean {
    return this.comp(other) < 0;
  }

  /** This is an alias of {@link Long#lessThan}. */
  lt(other: string | number | Long | Timestamp): boolean {
    return this.lessThan(other);
  }

  /** Tests if this Long's value is less than or equal the specified's. */
  lessThanOrEqual(other: string | number | Long | Timestamp): boolean {
    return this.comp(other) <= 0;
  }

  /** This is an alias of {@link Long.lessThanOrEqual} */
  lte(other: string | number | Long | Timestamp): boolean {
    return this.lessThanOrEqual(other);
  }

  /** Returns this Long modulo the specified. */
  modulo(divisor: string | number | Long | Timestamp): Long {
    if (!Long.isLong(divisor)) divisor = Long.fromValue(divisor);

    // use wasm support if present
    if (wasm) {
      const low = (this.unsigned ? wasm.rem_u : wasm.rem_s)(
        this.low,
        this.high,
        divisor.low,
        divisor.high
      );
      return Long.fromBits(low, wasm.get_high(), this.unsigned);
    }

    return this.sub(this.div(divisor).mul(divisor));
  }

  /** This is an alias of {@link Long.modulo} */
  mod(divisor: string | number | Long | Timestamp): Long {
    return this.modulo(divisor);
  }
  /** This is an alias of {@link Long.modulo} */
  rem(divisor: string | number | Long | Timestamp): Long {
    return this.modulo(divisor);
  }

  /**
   * Returns the product of this and the specified Long.
   * @param multiplier - Multiplier
   * @returns Product
   */
  multiply(multiplier: string | number | Long | Timestamp): Long {
    if (this.isZero()) return Long.ZERO;
    if (!Long.isLong(multiplier)) multiplier = Long.fromValue(multiplier);

    // use wasm support if present
    if (wasm) {
      const low = wasm.mul(this.low, this.high, multiplier.low, multiplier.high);
      return Long.fromBits(low, wasm.get_high(), this.unsigned);
    }

    if (multiplier.isZero()) return Long.ZERO;
    if (this.eq(Long.MIN_VALUE)) return multiplier.isOdd() ? Long.MIN_VALUE : Long.ZERO;
    if (multiplier.eq(Long.MIN_VALUE)) return this.isOdd() ? Long.MIN_VALUE : Long.ZERO;

    if (this.isNegative()) {
      if (multiplier.isNegative()) return this.neg().mul(multiplier.neg());
      else return this.neg().mul(multiplier).neg();
    } else if (multiplier.isNegative()) return this.mul(multiplier.neg()).neg();

    // If both longs are small, use float multiplication
    if (this.lt(Long.TWO_PWR_24) && multiplier.lt(Long.TWO_PWR_24))
      return Long.fromNumber(this.toNumber() * multiplier.toNumber(), this.unsigned);

    // Divide each long into 4 chunks of 16 bits, and then add up 4x4 products.
    // We can skip products that would overflow.

    const a48 = this.high >>> 16;
    const a32 = this.high & 0xffff;
    const a16 = this.low >>> 16;
    const a00 = this.low & 0xffff;

    const b48 = multiplier.high >>> 16;
    const b32 = multiplier.high & 0xffff;
    const b16 = multiplier.low >>> 16;
    const b00 = multiplier.low & 0xffff;

    let c48 = 0,
      c32 = 0,
      c16 = 0,
      c00 = 0;
    c00 += a00 * b00;
    c16 += c00 >>> 16;
    c00 &= 0xffff;
    c16 += a16 * b00;
    c32 += c16 >>> 16;
    c16 &= 0xffff;
    c16 += a00 * b16;
    c32 += c16 >>> 16;
    c16 &= 0xffff;
    c32 += a32 * b00;
    c48 += c32 >>> 16;
    c32 &= 0xffff;
    c32 += a16 * b16;
    c48 += c32 >>> 16;
    c32 &= 0xffff;
    c32 += a00 * b32;
    c48 += c32 >>> 16;
    c32 &= 0xffff;
    c48 += a48 * b00 + a32 * b16 + a16 * b32 + a00 * b48;
    c48 &= 0xffff;
    return Long.fromBits((c16 << 16) | c00, (c48 << 16) | c32, this.unsigned);
  }

  /** This is an alias of {@link Long.multiply} */
  mul(multiplier: string | number | Long | Timestamp): Long {
    return this.multiply(multiplier);
  }

  /** Returns the Negation of this Long's value. */
  negate(): Long {
    if (!this.unsigned && this.eq(Long.MIN_VALUE)) return Long.MIN_VALUE;
    return this.not().add(Long.ONE);
  }

  /** This is an alias of {@link Long.negate} */
  neg(): Long {
    return this.negate();
  }

  /** Returns the bitwise NOT of this Long. */
  not(): Long {
    return Long.fromBits(~this.low, ~this.high, this.unsigned);
  }

  /** Tests if this Long's value differs from the specified's. */
  notEquals(other: string | number | Long | Timestamp): boolean {
    return !this.equals(other);
  }

  /** This is an alias of {@link Long.notEquals} */
  neq(other: string | number | Long | Timestamp): boolean {
    return this.notEquals(other);
  }
  /** This is an alias of {@link Long.notEquals} */
  ne(other: string | number | Long | Timestamp): boolean {
    return this.notEquals(other);
  }

  /**
   * Returns the bitwise OR of this Long and the specified.
   */
  or(other: number | string | Long): Long {
    if (!Long.isLong(other)) other = Long.fromValue(other);
    return Long.fromBits(this.low | other.low, this.high | other.high, this.unsigned);
  }

  /**
   * Returns this Long with bits shifted to the left by the given amount.
   * @param numBits - Number of bits
   * @returns Shifted Long
   */
  shiftLeft(numBits: number | Long): Long {
    if (Long.isLong(numBits)) numBits = numBits.toInt();
    if ((numBits &= 63) === 0) return this;
    else if (numBits < 32)
      return Long.fromBits(
        this.low << numBits,
        (this.high << numBits) | (this.low >>> (32 - numBits)),
        this.unsigned
      );
    else return Long.fromBits(0, this.low << (numBits - 32), this.unsigned);
  }

  /** This is an alias of {@link Long.shiftLeft} */
  shl(numBits: number | Long): Long {
    return this.shiftLeft(numBits);
  }

  /**
   * Returns this Long with bits arithmetically shifted to the right by the given amount.
   * @param numBits - Number of bits
   * @returns Shifted Long
   */
  shiftRight(numBits: number | Long): Long {
    if (Long.isLong(numBits)) numBits = numBits.toInt();
    if ((numBits &= 63) === 0) return this;
    else if (numBits < 32)
      return Long.fromBits(
        (this.low >>> numBits) | (this.high << (32 - numBits)),
        this.high >> numBits,
        this.unsigned
      );
    else return Long.fromBits(this.high >> (numBits - 32), this.high >= 0 ? 0 : -1, this.unsigned);
  }

  /** This is an alias of {@link Long.shiftRight} */
  shr(numBits: number | Long): Long {
    return this.shiftRight(numBits);
  }

  /**
   * Returns this Long with bits logically shifted to the right by the given amount.
   * @param numBits - Number of bits
   * @returns Shifted Long
   */
  shiftRightUnsigned(numBits: Long | number): Long {
    if (Long.isLong(numBits)) numBits = numBits.toInt();
    numBits &= 63;
    if (numBits === 0) return this;
    else {
      const high = this.high;
      if (numBits < 32) {
        const low = this.low;
        return Long.fromBits(
          (low >>> numBits) | (high << (32 - numBits)),
          high >>> numBits,
          this.unsigned
        );
      } else if (numBits === 32) return Long.fromBits(high, 0, this.unsigned);
      else return Long.fromBits(high >>> (numBits - 32), 0, this.unsigned);
    }
  }

  /** This is an alias of {@link Long.shiftRightUnsigned} */
  shr_u(numBits: number | Long): Long {
    return this.shiftRightUnsigned(numBits);
  }
  /** This is an alias of {@link Long.shiftRightUnsigned} */
  shru(numBits: number | Long): Long {
    return this.shiftRightUnsigned(numBits);
  }

  /**
   * Returns the difference of this and the specified Long.
   * @param subtrahend - Subtrahend
   * @returns Difference
   */
  subtract(subtrahend: string | number | Long | Timestamp): Long {
    if (!Long.isLong(subtrahend)) subtrahend = Long.fromValue(subtrahend);
    return this.add(subtrahend.neg());
  }

  /** This is an alias of {@link Long.subtract} */
  sub(subtrahend: string | number | Long | Timestamp): Long {
    return this.subtract(subtrahend);
  }

  /** Converts the Long to a 32 bit integer, assuming it is a 32 bit integer. */
  toInt(): number {
    return this.unsigned ? this.low >>> 0 : this.low;
  }

  /** Converts the Long to a the nearest floating-point representation of this value (double, 53 bit mantissa). */
  toNumber(): number {
    if (this.unsigned) return (this.high >>> 0) * TWO_PWR_32_DBL + (this.low >>> 0);
    return this.high * TWO_PWR_32_DBL + (this.low >>> 0);
  }

  /** Converts the Long to a BigInt (arbitrary precision). */
  toBigInt(): bigint {
    return BigInt(this.toString());
  }

  /**
   * Converts this Long to its byte representation.
   * @param le - Whether little or big endian, defaults to big endian
   * @returns Byte representation
   */
  toBytes(le?: boolean): number[] {
    return le ? this.toBytesLE() : this.toBytesBE();
  }

  /**
   * Converts this Long to its little endian byte representation.
   * @returns Little endian byte representation
   */
  toBytesLE(): number[] {
    const hi = this.high,
      lo = this.low;
    return [
      lo & 0xff,
      (lo >>> 8) & 0xff,
      (lo >>> 16) & 0xff,
      lo >>> 24,
      hi & 0xff,
      (hi >>> 8) & 0xff,
      (hi >>> 16) & 0xff,
      hi >>> 24
    ];
  }

  /**
   * Converts this Long to its big endian byte representation.
   * @returns Big endian byte representation
   */
  toBytesBE(): number[] {
    const hi = this.high,
      lo = this.low;
    return [
      hi >>> 24,
      (hi >>> 16) & 0xff,
      (hi >>> 8) & 0xff,
      hi & 0xff,
      lo >>> 24,
      (lo >>> 16) & 0xff,
      (lo >>> 8) & 0xff,
      lo & 0xff
    ];
  }

  /**
   * Converts this Long to signed.
   */
  toSigned(): Long {
    if (!this.unsigned) return this;
    return Long.fromBits(this.low, this.high, false);
  }

  /**
   * Converts the Long to a string written in the specified radix.
   * @param radix - Radix (2-36), defaults to 10
   * @throws RangeError If `radix` is out of range
   */
  toString(radix?: number): string {
    radix = radix || 10;
    if (radix < 2 || 36 < radix) throw new BSONError('radix');
    if (this.isZero()) return '0';
    if (this.isNegative()) {
      // Unsigned Longs are never negative
      if (this.eq(Long.MIN_VALUE)) {
        // We need to change the Long value before it can be negated, so we remove
        // the bottom-most digit in this base and then recurse to do the rest.
        const radixLong = Long.fromNumber(radix),
          div = this.div(radixLong),
          rem1 = div.mul(radixLong).sub(this);
        return div.toString(radix) + rem1.toInt().toString(radix);
      } else return '-' + this.neg().toString(radix);
    }

    // Do several (6) digits each time through the loop, so as to
    // minimize the calls to the very expensive emulated div.
    const radixToPower = Long.fromNumber(Math.pow(radix, 6), this.unsigned);
    // eslint-disable-next-line @typescript-eslint/no-this-alias
    let rem: Long = this;
    let result = '';
    // eslint-disable-next-line no-constant-condition
    while (true) {
      const remDiv = rem.div(radixToPower);
      const intval = rem.sub(remDiv.mul(radixToPower)).toInt() >>> 0;
      let digits = intval.toString(radix);
      rem = remDiv;
      if (rem.isZero()) {
        return digits + result;
      } else {
        while (digits.length < 6) digits = '0' + digits;
        result = '' + digits + result;
      }
    }
  }

  /** Converts this Long to unsigned. */
  toUnsigned(): Long {
    if (this.unsigned) return this;
    return Long.fromBits(this.low, this.high, true);
  }

  /** Returns the bitwise XOR of this Long and the given one. */
  xor(other: Long | number | string): Long {
    if (!Long.isLong(other)) other = Long.fromValue(other);
    return Long.fromBits(this.low ^ other.low, this.high ^ other.high, this.unsigned);
  }

  /** This is an alias of {@link Long.isZero} */
  eqz(): boolean {
    return this.isZero();
  }

  /** This is an alias of {@link Long.lessThanOrEqual} */
  le(other: string | number | Long | Timestamp): boolean {
    return this.lessThanOrEqual(other);
  }

  /*
   ****************************************************************
   *                  BSON SPECIFIC ADDITIONS                     *
   ****************************************************************
   */
  toExtendedJSON(options?: EJSONOptions): number | LongExtended {
    if (options && options.relaxed) return this.toNumber();
    return { $numberLong: this.toString() };
  }
  static fromExtendedJSON(doc: { $numberLong: string }, options?: EJSONOptions): number | Long {
    const result = Long.fromString(doc.$numberLong);
    return options && options.relaxed ? result.toNumber() : result;
  }

  /** @internal */
  [Symbol.for('nodejs.util.inspect.custom')](): string {
    return this.inspect();
  }

  inspect(): string {
    return `new Long("${this.toString()}"${this.unsigned ? ', true' : ''})`;
  }
}<|MERGE_RESOLUTION|>--- conflicted
+++ resolved
@@ -1,8 +1,5 @@
-<<<<<<< HEAD
 import { BSON_MAJOR_VERSION } from './constants';
-=======
 import { BSONError } from './error';
->>>>>>> 5b837a9e
 import type { EJSONOptions } from './extended_json';
 import type { Timestamp } from './timestamp';
 
