--- conflicted
+++ resolved
@@ -1,13 +1,8 @@
 import { bufferToUuidHexString, uuidHexStringToBuffer, uuidValidateString } from './uuid_utils';
 import { isUint8Array } from './parser/utils';
 import type { EJSONOptions } from './extended_json';
-<<<<<<< HEAD
-import { BSONError, BSONTypeError } from './error';
+import { BSONError } from './error';
 import { BSON_BINARY_SUBTYPE_UUID_NEW, BSON_MAJOR_VERSION } from './constants';
-=======
-import { BSONError } from './error';
-import { BSON_BINARY_SUBTYPE_UUID_NEW } from './constants';
->>>>>>> 5b837a9e
 import { ByteUtils } from './utils/byte_utils';
 
 /** @public */
