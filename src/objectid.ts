import { BSONValue } from './bson_value';
import { BSONError } from './error';
import { type InspectFn, defaultInspect } from './parser/utils';
import { ByteUtils } from './utils/byte_utils';
import { NumberUtils } from './utils/number_utils';

<<<<<<< HEAD
// Settings for ObjectId Buffer pool
// Disable pool by default in order to ensure compatibility
// Specify larger poolSize to enable pool
let currentPool: Uint8Array | null = null;
let poolSize = 1; // Disable pool by default.
let currentPoolOffset = 0;

/**
 * Retrieves a ObjectId pool and offset. This function may create a new ObjectId buffer pool and reset the pool offset
 * @internal
 */
function getPool(): [Uint8Array, number] {
  if (!currentPool || currentPoolOffset + 12 > currentPool.length) {
    currentPool = ByteUtils.allocateUnsafe(poolSize * 12);
    currentPoolOffset = 0;
  }
  return [currentPool, currentPoolOffset];
}

/**
 * Increments the pool offset by 12 bytes
 * @internal
 */
function incrementPool(): void {
  currentPoolOffset += 12;
}

// Regular expression that checks for hex value
const checkForHexRegExp = new RegExp('^[0-9a-fA-F]{24}$');

=======
>>>>>>> f99fdfdb
// Unique sequence for the current process (initialized on first use)
let PROCESS_UNIQUE: Uint8Array | null = null;

/** @public */
export interface ObjectIdLike {
  id: string | Uint8Array;
  __id?: string;
  toHexString(): string;
}

/** @public */
export interface ObjectIdExtended {
  $oid: string;
}

/**
 * A class representation of the BSON ObjectId type.
 * @public
 * @category BSONType
 */
export class ObjectId extends BSONValue {
  get _bsontype(): 'ObjectId' {
    return 'ObjectId';
  }

  /** @internal */
  private static index = Math.floor(Math.random() * 0xffffff);

  static cacheHexString: boolean;

  /**
   * The size of the current ObjectId buffer pool.
   */
  static get poolSize(): number {
    return poolSize;
  }

  static set poolSize(size: number) {
    poolSize = Math.max(Math.abs(Number(size)) >>> 0, 1);
  }

  /** ObjectId buffer pool pointer @internal */
  private pool: Uint8Array;
  /** Buffer pool offset @internal */
  private offset?: number;

  /** ObjectId hexString cache @internal */
  private __id?: string;

  /**
   * Create ObjectId from a number.
   *
   * @param inputId - A number.
   * @deprecated Instead, use `static createFromTime()` to set a numeric value for the new ObjectId.
   */
  constructor(inputId: number);
  /**
   * Create ObjectId from a 24 character hex string.
   *
   * @param inputId - A 24 character hex string.
   */
  constructor(inputId: string);
  /**
   * Create ObjectId from the BSON ObjectId type.
   *
   * @param inputId - The BSON ObjectId type.
   */
  constructor(inputId: ObjectId);
  /**
   * Create ObjectId from the object type that has the toHexString method.
   *
   * @param inputId - The ObjectIdLike type.
   */
  constructor(inputId: ObjectIdLike);
  /**
   * Create ObjectId from a 12 byte binary Buffer.
   *
   * @param inputId - A 12 byte binary Buffer.
   */
  constructor(inputId: Uint8Array);
  /**
   * Create ObjectId from a large binary Buffer. Only 12 bytes starting from the offset are used.
   * @internal
   * @param inputId - A 12 byte binary Buffer.
   * @param inputIndex - The offset to start reading the inputId buffer.
   */
  constructor(inputId: Uint8Array, inputIndex?: number);
  /** To generate a new ObjectId, use ObjectId() with no argument. */
  constructor();
  /**
   * Implementation overload.
   *
   * @param inputId - All input types that are used in the constructor implementation.
   */
  constructor(inputId?: string | number | ObjectId | ObjectIdLike | Uint8Array);
  /**
   * Create a new ObjectId.
   *
   * @param inputId - An input value to create a new ObjectId from.
   */
  constructor(
    inputId?: string | number | ObjectId | ObjectIdLike | Uint8Array,
    inputIndex?: number
  ) {
    super();
    // workingId is set based on type of input and whether valid id exists for the input
    let workingId;
    if (typeof inputId === 'object' && inputId && 'id' in inputId) {
      if (typeof inputId.id !== 'string' && !ArrayBuffer.isView(inputId.id)) {
        throw new BSONError('Argument passed in must have an id that is of type string or Buffer');
      }
      if ('toHexString' in inputId && typeof inputId.toHexString === 'function') {
        workingId = ByteUtils.fromHex(inputId.toHexString());
      } else {
        workingId = inputId.id;
      }
    } else {
      workingId = inputId;
    }

<<<<<<< HEAD
    let pool: Uint8Array;
    let offset: number;

    // Special case when poolSize === 1 and a 12 byte buffer is passed in - just persist buffer
    if (poolSize === 1 && ArrayBuffer.isView(workingId) && workingId.length === 12) {
      pool = ByteUtils.toLocalBufferType(workingId);
      offset = 0;
    } else {
      [pool, offset] = getPool();

      // The following cases use workingId to construct an ObjectId
      if (workingId == null || typeof workingId === 'number') {
        // The most common use case (blank id, new objectId instance)
        // Generate a new id
        ObjectId.generate(typeof workingId === 'number' ? workingId : undefined, pool, offset);
      } else if (ArrayBuffer.isView(workingId)) {
        if (workingId.length === 12) {
          inputIndex = 0;
        } else if (
          typeof inputIndex !== 'number' ||
          inputIndex < 0 ||
          workingId.length < inputIndex + 12 ||
          isNaN(inputIndex)
        ) {
          throw new BSONError('Buffer length must be 12 or a valid offset must be specified');
        }
        for (let i = 0; i < 12; i++) pool[offset + i] = workingId[inputIndex + i];
      } else if (typeof workingId === 'string') {
        if (workingId.length === 24 && checkForHexRegExp.test(workingId)) {
          pool.set(ByteUtils.fromHex(workingId), offset);
        } else {
          throw new BSONError(
            'input must be a 24 character hex string, 12 byte Uint8Array, or an integer'
          );
        }
=======
    // The following cases use workingId to construct an ObjectId
    if (workingId == null || typeof workingId === 'number') {
      // The most common use case (blank id, new objectId instance)
      // Generate a new id
      this.buffer = ObjectId.generate(typeof workingId === 'number' ? workingId : undefined);
    } else if (ArrayBuffer.isView(workingId) && workingId.byteLength === 12) {
      // If intstanceof matches we can escape calling ensure buffer in Node.js environments
      this.buffer = ByteUtils.toLocalBufferType(workingId);
    } else if (typeof workingId === 'string') {
      if (ObjectId.validateHexString(workingId)) {
        this.buffer = ByteUtils.fromHex(workingId);
>>>>>>> f99fdfdb
      } else {
        throw new BSONError('Argument passed in does not match the accepted types');
      }
    }
    // If we are caching the hex string
    if (ObjectId.cacheHexString) {
      this.__id = ByteUtils.toHex(pool, offset, offset + 12);
    }
    // Increment pool offset once we have completed initialization
    this.pool = pool;
    // Only set offset if pool is used
    if (poolSize > 1) {
      this.offset = offset;
    }
    incrementPool();
  }

  /** ObjectId bytes @internal */
  get buffer(): Uint8Array {
    return this.id;
  }

  /**
   * The ObjectId bytes
   * @readonly
   */
  get id(): Uint8Array {
    if (this.offset === undefined) return this.pool;
    return this.pool.subarray(this.offset, this.offset + 12);
  }

  set id(value: Uint8Array) {
    if (value.byteLength !== 12) {
      throw new BSONError('input must be a 12 byte Uint8Array');
    }
    this.pool.set(value, this.offset);
    if (ObjectId.cacheHexString) {
      this.__id = ByteUtils.toHex(value);
    }
  }

  /**
   * @internal
   * Validates the input string is a valid hex representation of an ObjectId.
   */
  private static validateHexString(string: string): boolean {
    if (string?.length !== 24) return false;
    for (let i = 0; i < 24; i++) {
      const char = string.charCodeAt(i);
      if (
        // Check for ASCII 0-9
        (char >= 48 && char <= 57) ||
        // Check for ASCII a-f
        (char >= 97 && char <= 102) ||
        // Check for ASCII A-F
        (char >= 65 && char <= 70)
      ) {
        continue;
      }
      return false;
    }
    return true;
  }

  /** Returns the ObjectId id as a 24 lowercase character hex string representation */
  toHexString(): string {
    if (ObjectId.cacheHexString && this.__id) {
      return this.__id;
    }
    const start = this.offset ?? 0;

    const hexString = ByteUtils.toHex(this.pool, start, start + 12);

    if (ObjectId.cacheHexString && !this.__id) {
      this.__id = hexString;
    }

    return hexString;
  }

  /**
   * Update the ObjectId index
   * @internal
   */
  private static getInc(): number {
    return (ObjectId.index = (ObjectId.index + 1) % 0xffffff);
  }

  /**
   * Generate a 12 byte id buffer used in ObjectId's
   *
   * @param time - pass in a second based timestamp.
   */
  static generate(time?: number): Uint8Array;
  /**
   * Generate a 12 byte id buffer used in ObjectId's and write to the provided buffer at offset.
   * @internal
   *
   * @param time - pass in a second based timestamp.
   * @param buffer - Optionally pass in a buffer instance.
   * @param offset - Optionally pass in a buffer offset.
   */
  static generate(time?: number, buffer?: Uint8Array, offset?: number): Uint8Array;
  /**
   * Generate a 12 byte id buffer used in ObjectId's
   *
   * @param time - pass in a second based timestamp.
   * @param buffer - Optionally pass in a buffer instance.
   * @param offset - Optionally pass in a buffer offset.
   */
  static generate(time?: number, buffer?: Uint8Array, offset: number = 0): Uint8Array {
    if ('number' !== typeof time) {
      time = Math.floor(Date.now() / 1000);
    }

    const inc = ObjectId.getInc();
    if (!buffer) {
      buffer = ByteUtils.allocateUnsafe(12);
    }

    // 4-byte timestamp
    NumberUtils.setInt32BE(buffer, offset, time);

    // set PROCESS_UNIQUE if yet not initialized
    if (PROCESS_UNIQUE === null) {
      PROCESS_UNIQUE = ByteUtils.randomBytes(5);
    }

    // 5-byte process unique
    buffer[offset + 4] = PROCESS_UNIQUE[0];
    buffer[offset + 5] = PROCESS_UNIQUE[1];
    buffer[offset + 6] = PROCESS_UNIQUE[2];
    buffer[offset + 7] = PROCESS_UNIQUE[3];
    buffer[offset + 8] = PROCESS_UNIQUE[4];

    // 3-byte counter
    buffer[offset + 11] = inc & 0xff;
    buffer[offset + 10] = (inc >> 8) & 0xff;
    buffer[offset + 9] = (inc >> 16) & 0xff;

    return buffer;
  }

  /**
   * Converts the id into a 24 character hex string for printing, unless encoding is provided.
   * @param encoding - hex or base64
   */
  toString(encoding?: 'hex' | 'base64'): string {
    // Is the id a buffer then use the buffer toString method to return the format
    if (encoding === 'base64') return ByteUtils.toBase64(this.id);
    if (encoding === 'hex') return this.toHexString();
    return this.toHexString();
  }

  /** Converts to its JSON the 24 character hex string representation. */
  toJSON(): string {
    return this.toHexString();
  }

  /** @internal */
  private static is(variable: unknown): variable is ObjectId {
    return (
      variable != null &&
      typeof variable === 'object' &&
      '_bsontype' in variable &&
      variable._bsontype === 'ObjectId'
    );
  }

  /**
   * Compares the equality of this ObjectId with `otherID`.
   *
   * @param otherId - ObjectId instance to compare against.
   */
  equals(otherId: string | ObjectId | ObjectIdLike | undefined | null): boolean {
    if (otherId === undefined || otherId === null) {
      return false;
    }

    if (ObjectId.is(otherId)) {
      if (otherId.pool) {
        for (let i = 11; i >= 0; i--) {
          const offset = this.offset ?? 0;
          const otherOffset = otherId.offset ?? 0;
          if (this.pool[offset + i] !== otherId.pool[otherOffset + i]) {
            return false;
          }
        }
        return true;
      }
      // If otherId does not have pool and offset, fallback to buffer comparison for compatibility
      return (
        this.buffer[11] === otherId.buffer[11] && ByteUtils.equals(this.buffer, otherId.buffer)
      );
    }

    if (typeof otherId === 'string') {
      return otherId.toLowerCase() === this.toHexString();
    }

    if (typeof otherId === 'object' && typeof otherId.toHexString === 'function') {
      const otherIdString = otherId.toHexString();
      const thisIdString = this.toHexString();
      return typeof otherIdString === 'string' && otherIdString.toLowerCase() === thisIdString;
    }

    return false;
  }

  /** Returns the generation date (accurate up to the second) that this ID was generated. */
  getTimestamp(): Date {
    const timestamp = new Date();
    const time = NumberUtils.getUint32BE(this.pool, this.offset ?? 0);
    timestamp.setTime(Math.floor(time) * 1000);
    return timestamp;
  }

  /** @internal */
  static createPk(): ObjectId {
    return new ObjectId();
  }

  /** @internal */
  serializeInto(uint8array: Uint8Array, index: number): 12 {
    const pool = this.pool;
    const offset = this.offset ?? 0;
    uint8array[index] = pool[offset];
    uint8array[index + 1] = pool[offset + 1];
    uint8array[index + 2] = pool[offset + 2];
    uint8array[index + 3] = pool[offset + 3];
    uint8array[index + 4] = pool[offset + 4];
    uint8array[index + 5] = pool[offset + 5];
    uint8array[index + 6] = pool[offset + 6];
    uint8array[index + 7] = pool[offset + 7];
    uint8array[index + 8] = pool[offset + 8];
    uint8array[index + 9] = pool[offset + 9];
    uint8array[index + 10] = pool[offset + 10];
    uint8array[index + 11] = pool[offset + 11];
    return 12;
  }

  /**
   * Creates an ObjectId from a second based number, with the rest of the ObjectId zeroed out. Used for comparisons or sorting the ObjectId.
   *
   * @param time - an integer number representing a number of seconds.
   */
  static createFromTime(time: number): ObjectId {
    const buffer = ByteUtils.allocateUnsafe(12);
    for (let i = 11; i >= 4; i--) buffer[i] = 0;
    // Encode time into first 4 bytes
    NumberUtils.setInt32BE(buffer, 0, time);
    // Return the new objectId
    return new ObjectId(buffer);
  }

  /**
   * Creates an ObjectId from a hex string representation of an ObjectId.
   *
   * @param hexString - create a ObjectId from a passed in 24 character hexstring.
   */
  static createFromHexString(hexString: string): ObjectId {
    if (hexString?.length !== 24) {
      throw new BSONError('hex string must be 24 characters');
    }

    return new ObjectId(ByteUtils.fromHex(hexString));
  }

  /** Creates an ObjectId instance from a base64 string */
  static createFromBase64(base64: string): ObjectId {
    if (base64?.length !== 16) {
      throw new BSONError('base64 string must be 16 characters');
    }

    return new ObjectId(ByteUtils.fromBase64(base64));
  }

  /**
   * Checks if a value can be used to create a valid bson ObjectId
   * @param id - any JS value
   */
  static isValid(id: string | number | ObjectId | ObjectIdLike | Uint8Array): boolean {
    if (id == null) return false;
    if (typeof id === 'string') return ObjectId.validateHexString(id);

    try {
      new ObjectId(id);
      return true;
    } catch {
      return false;
    }
  }

  /** @internal */
  toExtendedJSON(): ObjectIdExtended {
    if (this.toHexString) return { $oid: this.toHexString() };
    return { $oid: this.toString('hex') };
  }

  /** @internal */
  static fromExtendedJSON(doc: ObjectIdExtended): ObjectId {
    return new ObjectId(doc.$oid);
  }

  /**
   * Converts to a string representation of this Id.
   *
   * @returns return the 24 character hex string representation.
   */
  inspect(depth?: number, options?: unknown, inspect?: InspectFn): string {
    inspect ??= defaultInspect;
    return `new ObjectId(${inspect(this.toHexString(), options)})`;
  }
}<|MERGE_RESOLUTION|>--- conflicted
+++ resolved
@@ -4,7 +4,6 @@
 import { ByteUtils } from './utils/byte_utils';
 import { NumberUtils } from './utils/number_utils';
 
-<<<<<<< HEAD
 // Settings for ObjectId Buffer pool
 // Disable pool by default in order to ensure compatibility
 // Specify larger poolSize to enable pool
@@ -32,11 +31,6 @@
   currentPoolOffset += 12;
 }
 
-// Regular expression that checks for hex value
-const checkForHexRegExp = new RegExp('^[0-9a-fA-F]{24}$');
-
-=======
->>>>>>> f99fdfdb
 // Unique sequence for the current process (initialized on first use)
 let PROCESS_UNIQUE: Uint8Array | null = null;
 
@@ -157,7 +151,6 @@
       workingId = inputId;
     }
 
-<<<<<<< HEAD
     let pool: Uint8Array;
     let offset: number;
 
@@ -186,26 +179,13 @@
         }
         for (let i = 0; i < 12; i++) pool[offset + i] = workingId[inputIndex + i];
       } else if (typeof workingId === 'string') {
-        if (workingId.length === 24 && checkForHexRegExp.test(workingId)) {
+        if (ObjectId.validateHexString(workingId)) {
           pool.set(ByteUtils.fromHex(workingId), offset);
         } else {
           throw new BSONError(
             'input must be a 24 character hex string, 12 byte Uint8Array, or an integer'
           );
         }
-=======
-    // The following cases use workingId to construct an ObjectId
-    if (workingId == null || typeof workingId === 'number') {
-      // The most common use case (blank id, new objectId instance)
-      // Generate a new id
-      this.buffer = ObjectId.generate(typeof workingId === 'number' ? workingId : undefined);
-    } else if (ArrayBuffer.isView(workingId) && workingId.byteLength === 12) {
-      // If intstanceof matches we can escape calling ensure buffer in Node.js environments
-      this.buffer = ByteUtils.toLocalBufferType(workingId);
-    } else if (typeof workingId === 'string') {
-      if (ObjectId.validateHexString(workingId)) {
-        this.buffer = ByteUtils.fromHex(workingId);
->>>>>>> f99fdfdb
       } else {
         throw new BSONError('Argument passed in does not match the accepted types');
       }
