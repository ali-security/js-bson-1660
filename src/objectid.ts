<<<<<<< HEAD
import { BSON_MAJOR_VERSION } from './constants';
import { BSONTypeError } from './error';
=======
import { BSONError } from './error';
>>>>>>> 5b837a9e
import { isUint8Array } from './parser/utils';
import { BSONDataView, ByteUtils } from './utils/byte_utils';

// Regular expression that checks for hex value
const checkForHexRegExp = new RegExp('^[0-9a-fA-F]{24}$');

// Unique sequence for the current process (initialized on first use)
let PROCESS_UNIQUE: Uint8Array | null = null;

/** @public */
export interface ObjectIdLike {
  id: string | Uint8Array;
  __id?: string;
  toHexString(): string;
}

/** @public */
export interface ObjectIdExtended {
  $oid: string;
}

const kId = Symbol('id');

/**
 * A class representation of the BSON ObjectId type.
 * @public
 * @category BSONType
 */
export class ObjectId {
  get _bsontype(): 'ObjectId' {
    return 'ObjectId';
  }
  /** @internal */
  get [Symbol.for('@@mdb.bson.version')](): BSON_MAJOR_VERSION {
    return BSON_MAJOR_VERSION;
  }

  /** @internal */
  private static index = Math.floor(Math.random() * 0xffffff);

  static cacheHexString: boolean;

  /** ObjectId Bytes @internal */
  private [kId]!: Uint8Array;
  /** ObjectId hexString cache @internal */
  private __id?: string;

  /**
   * Create an ObjectId type
   *
   * @param inputId - Can be a 24 character hex string, 12 byte binary Buffer, or a number.
   */
  constructor(inputId?: string | number | ObjectId | ObjectIdLike | Uint8Array) {
    // workingId is set based on type of input and whether valid id exists for the input
    let workingId;
    if (typeof inputId === 'object' && inputId && 'id' in inputId) {
      if (typeof inputId.id !== 'string' && !ArrayBuffer.isView(inputId.id)) {
        throw new BSONError('Argument passed in must have an id that is of type string or Buffer');
      }
      if ('toHexString' in inputId && typeof inputId.toHexString === 'function') {
        workingId = ByteUtils.fromHex(inputId.toHexString());
      } else {
        workingId = inputId.id;
      }
    } else {
      workingId = inputId;
    }

    // the following cases use workingId to construct an ObjectId
    if (workingId == null || typeof workingId === 'number') {
      // The most common use case (blank id, new objectId instance)
      // Generate a new id
      this[kId] = ObjectId.generate(typeof workingId === 'number' ? workingId : undefined);
    } else if (ArrayBuffer.isView(workingId) && workingId.byteLength === 12) {
      // If intstanceof matches we can escape calling ensure buffer in Node.js environments
      this[kId] = ByteUtils.toLocalBufferType(workingId);
    } else if (typeof workingId === 'string') {
      if (workingId.length === 12) {
        // TODO(NODE-4361): Remove string of length 12 support
        const bytes = ByteUtils.fromUTF8(workingId);
        if (bytes.byteLength === 12) {
          this[kId] = bytes;
        } else {
          throw new BSONError('Argument passed in must be a string of 12 bytes');
        }
      } else if (workingId.length === 24 && checkForHexRegExp.test(workingId)) {
        this[kId] = ByteUtils.fromHex(workingId);
      } else {
        throw new BSONError(
          'Argument passed in must be a string of 12 bytes or a string of 24 hex characters or an integer'
        );
      }
    } else {
      throw new BSONError('Argument passed in does not match the accepted types');
    }
    // If we are caching the hex string
    if (ObjectId.cacheHexString) {
      this.__id = ByteUtils.toHex(this.id);
    }
  }

  /**
   * The ObjectId bytes
   * @readonly
   */
  get id(): Uint8Array {
    return this[kId];
  }

  set id(value: Uint8Array) {
    this[kId] = value;
    if (ObjectId.cacheHexString) {
      this.__id = ByteUtils.toHex(value);
    }
  }

  /** Returns the ObjectId id as a 24 character hex string representation */
  toHexString(): string {
    if (ObjectId.cacheHexString && this.__id) {
      return this.__id;
    }

    const hexString = ByteUtils.toHex(this.id);

    if (ObjectId.cacheHexString && !this.__id) {
      this.__id = hexString;
    }

    return hexString;
  }

  /**
   * Update the ObjectId index
   * @internal
   */
  private static getInc(): number {
    return (ObjectId.index = (ObjectId.index + 1) % 0xffffff);
  }

  /**
   * Generate a 12 byte id buffer used in ObjectId's
   *
   * @param time - pass in a second based timestamp.
   */
  static generate(time?: number): Uint8Array {
    if ('number' !== typeof time) {
      time = Math.floor(Date.now() / 1000);
    }

    const inc = ObjectId.getInc();
    const buffer = ByteUtils.allocate(12);

    // 4-byte timestamp
    BSONDataView.fromUint8Array(buffer).setUint32(0, time, false);

    // set PROCESS_UNIQUE if yet not initialized
    if (PROCESS_UNIQUE === null) {
      PROCESS_UNIQUE = ByteUtils.randomBytes(5);
    }

    // 5-byte process unique
    buffer[4] = PROCESS_UNIQUE[0];
    buffer[5] = PROCESS_UNIQUE[1];
    buffer[6] = PROCESS_UNIQUE[2];
    buffer[7] = PROCESS_UNIQUE[3];
    buffer[8] = PROCESS_UNIQUE[4];

    // 3-byte counter
    buffer[11] = inc & 0xff;
    buffer[10] = (inc >> 8) & 0xff;
    buffer[9] = (inc >> 16) & 0xff;

    return buffer;
  }

  /**
   * Converts the id into a 24 character hex string for printing, unless encoding is provided.
   * @param encoding - hex or base64
   */
  toString(encoding?: 'hex' | 'base64'): string {
    // Is the id a buffer then use the buffer toString method to return the format
    if (encoding === 'base64') return ByteUtils.toBase64(this.id);
    if (encoding === 'hex') return this.toHexString();
    return this.toHexString();
  }

  /** Converts to its JSON the 24 character hex string representation. */
  toJSON(): string {
    return this.toHexString();
  }

  /**
   * Compares the equality of this ObjectId with `otherID`.
   *
   * @param otherId - ObjectId instance to compare against.
   */
  equals(otherId: string | ObjectId | ObjectIdLike): boolean {
    if (otherId === undefined || otherId === null) {
      return false;
    }

    if (otherId instanceof ObjectId) {
      return this[kId][11] === otherId[kId][11] && ByteUtils.equals(this[kId], otherId[kId]);
    }

    if (
      typeof otherId === 'string' &&
      ObjectId.isValid(otherId) &&
      otherId.length === 12 &&
      isUint8Array(this.id)
    ) {
      return ByteUtils.equals(this.id, ByteUtils.fromISO88591(otherId));
    }

    if (typeof otherId === 'string' && ObjectId.isValid(otherId) && otherId.length === 24) {
      return otherId.toLowerCase() === this.toHexString();
    }

    if (typeof otherId === 'string' && ObjectId.isValid(otherId) && otherId.length === 12) {
      return ByteUtils.equals(ByteUtils.fromUTF8(otherId), this.id);
    }

    if (
      typeof otherId === 'object' &&
      'toHexString' in otherId &&
      typeof otherId.toHexString === 'function'
    ) {
      const otherIdString = otherId.toHexString();
      const thisIdString = this.toHexString().toLowerCase();
      return typeof otherIdString === 'string' && otherIdString.toLowerCase() === thisIdString;
    }

    return false;
  }

  /** Returns the generation date (accurate up to the second) that this ID was generated. */
  getTimestamp(): Date {
    const timestamp = new Date();
    const time = BSONDataView.fromUint8Array(this.id).getUint32(0, false);
    timestamp.setTime(Math.floor(time) * 1000);
    return timestamp;
  }

  /** @internal */
  static createPk(): ObjectId {
    return new ObjectId();
  }

  /**
   * Creates an ObjectId from a second based number, with the rest of the ObjectId zeroed out. Used for comparisons or sorting the ObjectId.
   *
   * @param time - an integer number representing a number of seconds.
   */
  static createFromTime(time: number): ObjectId {
    const buffer = ByteUtils.fromNumberArray([0, 0, 0, 0, 0, 0, 0, 0, 0, 0, 0, 0]);
    // Encode time into first 4 bytes
    BSONDataView.fromUint8Array(buffer).setUint32(0, time, false);
    // Return the new objectId
    return new ObjectId(buffer);
  }

  /**
   * Creates an ObjectId from a hex string representation of an ObjectId.
   *
   * @param hexString - create a ObjectId from a passed in 24 character hexstring.
   */
  static createFromHexString(hexString: string): ObjectId {
    // Throw an error if it's not a valid setup
    if (typeof hexString === 'undefined' || (hexString != null && hexString.length !== 24)) {
      throw new BSONError(
        'Argument passed in must be a single String of 12 bytes or a string of 24 hex characters'
      );
    }

    return new ObjectId(ByteUtils.fromHex(hexString));
  }

  /**
   * Checks if a value is a valid bson ObjectId
   *
   * @param id - ObjectId instance to validate.
   */
  static isValid(id: string | number | ObjectId | ObjectIdLike | Uint8Array): boolean {
    if (id == null) return false;

    try {
      new ObjectId(id);
      return true;
    } catch {
      return false;
    }
  }

  /** @internal */
  toExtendedJSON(): ObjectIdExtended {
    if (this.toHexString) return { $oid: this.toHexString() };
    return { $oid: this.toString('hex') };
  }

  /** @internal */
  static fromExtendedJSON(doc: ObjectIdExtended): ObjectId {
    return new ObjectId(doc.$oid);
  }

  /**
   * Converts to a string representation of this Id.
   *
   * @returns return the 24 character hex string representation.
   * @internal
   */
  [Symbol.for('nodejs.util.inspect.custom')](): string {
    return this.inspect();
  }

  inspect(): string {
    return `new ObjectId("${this.toHexString()}")`;
  }
}<|MERGE_RESOLUTION|>--- conflicted
+++ resolved
@@ -1,9 +1,5 @@
-<<<<<<< HEAD
 import { BSON_MAJOR_VERSION } from './constants';
-import { BSONTypeError } from './error';
-=======
 import { BSONError } from './error';
->>>>>>> 5b837a9e
 import { isUint8Array } from './parser/utils';
 import { BSONDataView, ByteUtils } from './utils/byte_utils';
 
