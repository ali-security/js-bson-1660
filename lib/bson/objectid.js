--- conflicted
+++ resolved
@@ -26,16 +26,11 @@
 * @return {ObjectID} instance of ObjectID.
 */
 var ObjectID = function ObjectID(id) {
-<<<<<<< HEAD
+  this._bsontype = 'ObjectID';
+  // Duck-typing to support ObjectId from different npm packages
+  if((id instanceof ObjectID) return id;
   if(!(this instanceof ObjectID)) return new ObjectID(id);
-  if((id instanceof ObjectID)) return id;
-=======
-  // Duck-typing to support ObjectId from different npm packages
-  if((id instanceof ObjectID) || (id && id.toHexString)) return id;
-  if(!(this instanceof ObjectID)) return new ObjectID(id);
->>>>>>> 1b619f6d
-
-  this._bsontype = 'ObjectID';
+
   var __id = null;
   var valid = ObjectID.isValid(id);
 
