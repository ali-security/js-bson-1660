--- conflicted
+++ resolved
@@ -1,31 +1,3 @@
-<<<<<<< HEAD
-{ "name" :            "bson"
-, "description" :     "A bson parser for node.js and the browser"
-, "keywords" :        ["mongodb", "bson", "parser"]
-, "version" :         "0.4.23"
-, "author" :          "Christian Amor Kvalheim <christkv@gmail.com>"
-, "contributors" :  []
-
-, "repository" :    { "type" :  "git"
-                    , "url" :   "git://github.com/mongodb/js-bson.git" }
-, "bugs" :          { "mail" :  "node-mongodb-native@googlegroups.com"
-                    , "url" :   "https://github.com/mongodb/js-bson/issues" }
-, "devDependencies": {
-      "nodeunit": "0.9.0"
-	  , "gleak": "0.2.3"
-    , "benchmark": "1.0.0"
-    , "colors": "1.1.0"
-  }
-, "config":         { "native" : false }
-, "main":             "./lib/bson/index"
-, "directories" :   { "lib" : "./lib/bson" }
-, "engines" :       { "node" : ">=0.6.19" }
-, "scripts": {
-  "test" : "nodeunit ./test/node"
-}
-, "browser": "lib/bson/bson.js"
-, "license": "Apache-2.0"
-=======
 {
   "name": "bson",
   "description": "A bson parser for node.js and the browser",
@@ -42,7 +14,7 @@
     "tools",
     "deserializer_bak.js"
   ],
-  "version": "0.4.22",
+  "version": "0.4.23",
   "author": "Christian Amor Kvalheim <christkv@gmail.com>",
   "contributors": [],
   "repository": "mongodb/js-bson",
@@ -54,8 +26,7 @@
     "benchmark": "1.0.0",
     "colors": "1.1.0",
     "gleak": "0.2.3",
-    "nodeunit": "0.9.0",
-    "one": "2.X.X"
+    "nodeunit": "0.9.0"
   },
   "config": {
     "native": false
@@ -72,5 +43,4 @@
   },
   "browser": "lib/bson/bson.js",
   "license": "Apache-2.0"
->>>>>>> c5fabfe9
 }